--- conflicted
+++ resolved
@@ -84,9 +84,5 @@
   qLD: wp.array(dtype=wp.float32, ndim=3)
   qLDiagInv: wp.array(dtype=wp.float32, ndim=2)
   cvel: wp.array(dtype=wp.spatial_vector, ndim=2)
-<<<<<<< HEAD
   cdof_dot: wp.array(dtype=wp.spatial_vector, ndim=2)
-=======
-  cdof_dot: wp.array(dtype=wp.spatial_vector, ndim=2)
-  qfrc_bias: wp.array(dtype=wp.float32, ndim=2)
->>>>>>> 7b7fe7bd
+  qfrc_bias: wp.array(dtype=wp.float32, ndim=2)