import warp as wp

class vec10f(wp.types.vector(length=10, dtype=wp.float32)):
    pass

vec10 = vec10f

@wp.struct
class Model:
  nq: int
  nv: int
  nbody: int
  njnt: int
  ngeom: int
  nsite: int
  nmocap: int
  nM: int
  qpos0: wp.array(dtype=wp.float32, ndim=1)
  body_leveladr: wp.array(dtype=wp.int32, ndim=1)  # warp only
  body_levelsize: wp.array(dtype=wp.int32, ndim=1)  # warp only
  body_tree: wp.array(dtype=wp.int32, ndim=1)   # warp only
  qLD_leveladr: wp.array(dtype=wp.int32, ndim=1)  # warp only
  qLD_levelsize: wp.array(dtype=wp.int32, ndim=1)  # warp only
  qLD_updates: wp.array(dtype=wp.vec3i, ndim=1)  # warp only
  body_dofadr: wp.array(dtype=wp.int32, ndim=1)
  body_dofnum: wp.array(dtype=wp.int32, ndim=1)
  body_jntadr: wp.array(dtype=wp.int32, ndim=1)
  body_jntnum: wp.array(dtype=wp.int32, ndim=1)
  body_parentid: wp.array(dtype=wp.int32, ndim=1)
  body_mocapid: wp.array(dtype=wp.int32, ndim=1)
  body_pos: wp.array(dtype=wp.vec3, ndim=1)
  body_quat: wp.array(dtype=wp.quat, ndim=1)
  body_ipos: wp.array(dtype=wp.vec3, ndim=1)
  body_iquat: wp.array(dtype=wp.quat, ndim=1)
  body_rootid: wp.array(dtype=wp.int32, ndim=1)
  body_inertia: wp.array(dtype=wp.vec3, ndim=1)
  body_mass: wp.array(dtype=wp.float32, ndim=1)
  jnt_bodyid: wp.array(dtype=wp.int32, ndim=1)
  jnt_type: wp.array(dtype=wp.int32, ndim=1)
  jnt_qposadr: wp.array(dtype=wp.int32, ndim=1)
  jnt_dofadr: wp.array(dtype=wp.int32, ndim=1)
  jnt_axis: wp.array(dtype=wp.vec3, ndim=1)
  jnt_pos: wp.array(dtype=wp.vec3, ndim=1)
  geom_pos: wp.array(dtype=wp.vec3, ndim=1)
  geom_quat: wp.array(dtype=wp.quat, ndim=1)
  site_pos: wp.array(dtype=wp.vec3, ndim=1)
  site_quat: wp.array(dtype=wp.quat, ndim=1)
  dof_bodyid: wp.array(dtype=wp.int32, ndim=1)
  dof_jntid: wp.array(dtype=wp.int32, ndim=1)
  dof_parentid: wp.array(dtype=wp.int32, ndim=1)
  dof_Madr: wp.array(dtype=wp.int32, ndim=1)
  dof_armature: wp.array(dtype=wp.float32, ndim=1)
  is_sparse: bool  # warp only


@wp.struct
class Data:
  nworld: int
  qpos: wp.array(dtype=wp.float32, ndim=2)
  qvel: wp.array(dtype=wp.float32, ndim=2)
  mocap_pos: wp.array(dtype=wp.vec3, ndim=2)
  mocap_quat: wp.array(dtype=wp.quat, ndim=2)
  xanchor: wp.array(dtype=wp.vec3, ndim=2)
  xaxis: wp.array(dtype=wp.vec3, ndim=2)
  xmat: wp.array(dtype=wp.mat33, ndim=2)
  xpos: wp.array(dtype=wp.vec3, ndim=2)
  xquat: wp.array(dtype=wp.quat, ndim=2)
  xipos: wp.array(dtype=wp.vec3, ndim=2)
  ximat: wp.array(dtype=wp.mat33, ndim=2)
  subtree_com: wp.array(dtype=wp.vec3, ndim=2)
  geom_xpos: wp.array(dtype=wp.vec3, ndim=2)
  geom_xmat: wp.array(dtype=wp.mat33, ndim=2)
  site_xpos: wp.array(dtype=wp.vec3, ndim=2)
  site_xmat: wp.array(dtype=wp.mat33, ndim=2)
  cinert: wp.array(dtype=vec10, ndim=2)
  cdof: wp.array(dtype=wp.spatial_vector, ndim=2)
  crb: wp.array(dtype=vec10, ndim=2)
<<<<<<< HEAD
  qM: wp.array(dtype=wp.float32, ndim=2)
  qLD: wp.array(dtype=wp.float32, ndim=2)
  qLDiagInv: wp.array(dtype=wp.float32, ndim=2)
  cvel: wp.array(dtype=wp.spatial_vector, ndim=2)
  cdof_dot: wp.array(dtype=wp.spatial_vector, ndim=2)
=======
  qM: wp.array(dtype=wp.float32, ndim=3)
  qLD: wp.array(dtype=wp.float32, ndim=3)
  qLDiagInv: wp.array(dtype=wp.float32, ndim=2)
>>>>>>> 50d1d30a
<|MERGE_RESOLUTION|>--- conflicted
+++ resolved
@@ -75,14 +75,8 @@
   cinert: wp.array(dtype=vec10, ndim=2)
   cdof: wp.array(dtype=wp.spatial_vector, ndim=2)
   crb: wp.array(dtype=vec10, ndim=2)
-<<<<<<< HEAD
-  qM: wp.array(dtype=wp.float32, ndim=2)
-  qLD: wp.array(dtype=wp.float32, ndim=2)
-  qLDiagInv: wp.array(dtype=wp.float32, ndim=2)
-  cvel: wp.array(dtype=wp.spatial_vector, ndim=2)
-  cdof_dot: wp.array(dtype=wp.spatial_vector, ndim=2)
-=======
   qM: wp.array(dtype=wp.float32, ndim=3)
   qLD: wp.array(dtype=wp.float32, ndim=3)
   qLDiagInv: wp.array(dtype=wp.float32, ndim=2)
->>>>>>> 50d1d30a
+  cvel: wp.array(dtype=wp.spatial_vector, ndim=2)
+  cdof_dot: wp.array(dtype=wp.spatial_vector, ndim=2)