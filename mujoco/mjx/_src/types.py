--- conflicted
+++ resolved
@@ -157,19 +157,14 @@
   actuator_ctrlrange: wp.array(dtype=wp.vec2, ndim=1)
   actuator_forcelimited: wp.array(dtype=wp.bool, ndim=1)
   actuator_forcerange: wp.array(dtype=wp.vec2, ndim=1)
-  actuator_gainprm: wp.array(dtype=wp.float32, ndim=1)  # assume just 1 parameter
-  actuator_biasprm: wp.array(dtype=wp.float32, ndim=1)  # assume just 1 parameter
+  actuator_gainprm: wp.array(dtype=wp.float32, ndim=2)
+  actuator_biasprm: wp.array(dtype=wp.float32, ndim=2)
   actuator_gear: wp.array(dtype=wp.spatial_vector, ndim=1)
-  actuator_actlimited: wp.array(dtype=wp.int32, ndim=1)
-<<<<<<< HEAD
+  actuator_actlimited: wp.array(dtype=wp.bool, ndim=1)
   actuator_actrange: wp.array(dtype=wp.vec2, ndim=1)
-  actuator_actadr: wp.array(dtype=wp.int32, ndim=1)
-=======
-  actuator_actrange: wp.array(dtype=wp.vec2f, ndim=1)
   actuator_actadr: wp.array(dtype=wp.int32, ndim=1)
   actuator_dyntype: wp.array(dtype=wp.int32, ndim=1)
   actuator_dynprm: wp.array(dtype=vec10f, ndim=1)
->>>>>>> 547a2f76
 
 
 @wp.struct
