"""Tests for solver functions."""

from absl.testing import absltest
from absl.testing import parameterized
from etils import epath
import mujoco
from . import io
from . import smooth
from . import solver
import numpy as np
import warp as wp

# tolerance for difference between MuJoCo and MJX smooth calculations - mostly
# due to float precision
_TOLERANCE = 5e-3


def _assert_eq(a, b, name):
  tol = _TOLERANCE * 10  # avoid test noise
  err_msg = f"mismatch: {name}"
  np.testing.assert_allclose(a, b, err_msg=err_msg, atol=tol, rtol=tol)


class SolverTest(parameterized.TestCase):
  def _load(
    self,
    fname: str,
    is_sparse: bool = True,
    cone: int = mujoco.mjtCone.mjCONE_PYRAMIDAL,
    solver_: int = mujoco.mjtSolver.mjSOL_NEWTON,
    iterations: int = 2,
    ls_iterations: int = 4,
    nworld: int = 1,
    njmax: int = 512,
    keyframe: int = 0,
    ls_parallel: bool = False,
  ):
    path = epath.resource_path("mujoco.mjx") / "test_data" / fname
    mjm = mujoco.MjModel.from_xml_path(path.as_posix())
    mjm.opt.jacobian = is_sparse
    mjm.opt.iterations = iterations
    mjm.opt.ls_iterations = ls_iterations
    mjm.opt.cone = cone
    mjm.opt.solver = solver_
    mjm.opt.disableflags |= mujoco.mjtDisableBit.mjDSBL_FRICTIONLOSS
    mjd = mujoco.MjData(mjm)
    mujoco.mj_resetDataKeyframe(mjm, mjd, keyframe)
    mujoco.mj_step(mjm, mjd)
    m = io.put_model(mjm)
    m.opt.ls_parallel = ls_parallel
    d = io.put_data(mjm, mjd, nworld=nworld, njmax=njmax)
    return mjm, mjd, m, d

  @parameterized.parameters(
    (mujoco.mjtCone.mjCONE_PYRAMIDAL, mujoco.mjtSolver.mjSOL_CG, 25, 5, False),
    (mujoco.mjtCone.mjCONE_PYRAMIDAL, mujoco.mjtSolver.mjSOL_NEWTON, 2, 4, False),
    (mujoco.mjtCone.mjCONE_PYRAMIDAL, mujoco.mjtSolver.mjSOL_NEWTON, 2, 4, True),
  )
<<<<<<< HEAD
  def test_solve(self, cone, solver_, iterations, ls_iterations, ls_parallel):
=======
  def test_solve(self, cone, solver_, iterations, ls_iterations, sparse):
>>>>>>> 701ff857
    """Tests MJX solve."""
    for keyframe in range(3):
      mjm, mjd, m, d = self._load(
        "humanoid/humanoid.xml",
        is_sparse=sparse,
        cone=cone,
        solver_=solver_,
        iterations=iterations,
        ls_iterations=ls_iterations,
        keyframe=keyframe,
        ls_parallel=ls_parallel,
      )

      def cost(qacc):
        jaref = np.zeros(mjd.nefc, dtype=float)
        cost = np.zeros(1)
        mujoco.mj_mulJacVec(mjm, mjd, jaref, qacc)
        mujoco.mj_constraintUpdate(mjm, mjd, jaref - mjd.efc_aref, cost, 0)
        return cost

      mj_cost = cost(mjd.qacc)

      ctx = solver._context(m, d)
      solver._create_context(ctx, m, d)

      mjx_cost = ctx.cost.numpy()[0] - ctx.gauss.numpy()[0]

      _assert_eq(mjx_cost, mj_cost, name="cost")

      qacc_warmstart = mjd.qacc_warmstart.copy()
      mujoco.mj_forward(mjm, mjd)
      mjd.qacc_warmstart = qacc_warmstart

      m = io.put_model(mjm)
      d = io.put_data(mjm, mjd, njmax=mjd.nefc)
      d.qacc.zero_()
      d.qfrc_constraint.zero_()
      d.efc_force.zero_()

      if solver_ == mujoco.mjtSolver.mjSOL_CG:
        smooth.factor_m(m, d)
      solver.solve(m, d)

      mj_cost = cost(mjd.qacc)
      mjx_cost = cost(d.qacc.numpy()[0])
      self.assertLessEqual(mjx_cost, mj_cost * 1.025)

      if m.opt.solver == mujoco.mjtSolver.mjSOL_NEWTON:
        _assert_eq(d.qacc.numpy()[0], mjd.qacc, "qacc")
        _assert_eq(d.qfrc_constraint.numpy()[0], mjd.qfrc_constraint, "qfrc_constraint")
        _assert_eq(d.efc_force.numpy()[: mjd.nefc], mjd.efc_force, "efc_force")

  @parameterized.parameters(
    (mujoco.mjtCone.mjCONE_PYRAMIDAL, mujoco.mjtSolver.mjSOL_CG, 25, 5),
    (mujoco.mjtCone.mjCONE_PYRAMIDAL, mujoco.mjtSolver.mjSOL_NEWTON, 2, 4),
  )
  def test_solve_batch(self, cone, solver_, iterations, ls_iterations):
    """Tests MJX solve."""
    mjm0, mjd0, _, _ = self._load(
      "humanoid/humanoid.xml",
      is_sparse=False,
      cone=cone,
      solver_=solver_,
      iterations=iterations,
      ls_iterations=ls_iterations,
      keyframe=0,
    )
    qacc_warmstart0 = mjd0.qacc_warmstart.copy()
    mujoco.mj_forward(mjm0, mjd0)
    mjd0.qacc_warmstart = qacc_warmstart0

    mjm1, mjd1, _, _ = self._load(
      "humanoid/humanoid.xml",
      is_sparse=False,
      cone=cone,
      solver_=solver_,
      iterations=iterations,
      ls_iterations=ls_iterations,
      keyframe=2,
    )
    qacc_warmstart1 = mjd1.qacc_warmstart.copy()
    mujoco.mj_forward(mjm1, mjd1)
    mjd1.qacc_warmstart = qacc_warmstart1

    mjm2, mjd2, _, _ = self._load(
      "humanoid/humanoid.xml",
      is_sparse=False,
      cone=cone,
      solver_=solver_,
      iterations=iterations,
      ls_iterations=ls_iterations,
      keyframe=1,
    )
    qacc_warmstart2 = mjd2.qacc_warmstart.copy()
    mujoco.mj_forward(mjm2, mjd2)
    mjd2.qacc_warmstart = qacc_warmstart2

    nefc_active = mjd0.nefc + mjd1.nefc + mjd2.nefc

    mjm, _, m, d = self._load(
      "humanoid/humanoid.xml",
      is_sparse=False,
      cone=cone,
      solver_=solver_,
      iterations=iterations,
      ls_iterations=ls_iterations,
      nworld=3,
      njmax=2 * nefc_active,
    )

    d.nefc_total = wp.array([nefc_active], dtype=wp.int32, ndim=1)

    nefc_fill = d.njmax - nefc_active

    qacc_warmstart = np.vstack(
      [
        np.expand_dims(qacc_warmstart0, axis=0),
        np.expand_dims(qacc_warmstart1, axis=0),
        np.expand_dims(qacc_warmstart2, axis=0),
      ]
    )

    qM0 = np.zeros((mjm0.nv, mjm0.nv))
    mujoco.mj_fullM(mjm0, qM0, mjd0.qM)
    qM1 = np.zeros((mjm1.nv, mjm1.nv))
    mujoco.mj_fullM(mjm1, qM1, mjd1.qM)
    qM2 = np.zeros((mjm2.nv, mjm2.nv))
    mujoco.mj_fullM(mjm2, qM2, mjd2.qM)

    qM = np.vstack(
      [
        np.expand_dims(qM0, axis=0),
        np.expand_dims(qM1, axis=0),
        np.expand_dims(qM2, axis=0),
      ]
    )
    qacc_smooth = np.vstack(
      [
        np.expand_dims(mjd0.qacc_smooth, axis=0),
        np.expand_dims(mjd1.qacc_smooth, axis=0),
        np.expand_dims(mjd2.qacc_smooth, axis=0),
      ]
    )
    qfrc_smooth = np.vstack(
      [
        np.expand_dims(mjd0.qfrc_smooth, axis=0),
        np.expand_dims(mjd1.qfrc_smooth, axis=0),
        np.expand_dims(mjd2.qfrc_smooth, axis=0),
      ]
    )

    efc_J0 = mjd0.efc_J.reshape((mjd0.nefc, mjm0.nv))
    efc_J1 = mjd1.efc_J.reshape((mjd1.nefc, mjm1.nv))
    efc_J2 = mjd2.efc_J.reshape((mjd2.nefc, mjm2.nv))

    efc_J_fill = np.vstack([efc_J0, efc_J1, efc_J2, np.zeros((nefc_fill, mjm.nv))])

    efc_D_fill = np.concatenate(
      [mjd0.efc_D, mjd1.efc_D, mjd2.efc_D, np.zeros(nefc_fill)]
    )

    efc_aref_fill = np.concatenate(
      [mjd0.efc_aref, mjd1.efc_aref, mjd2.efc_aref, np.zeros(nefc_fill)]
    )

    efc_worldid = np.concatenate(
      [[0] * mjd0.nefc, [1] * mjd1.nefc, [2] * mjd2.nefc, [-1] * nefc_fill]
    )

    d.qacc_warmstart = wp.from_numpy(qacc_warmstart, dtype=wp.float32)
    d.qM = wp.from_numpy(qM, dtype=wp.float32)
    d.qacc_smooth = wp.from_numpy(qacc_smooth, dtype=wp.float32)
    d.qfrc_smooth = wp.from_numpy(qfrc_smooth, dtype=wp.float32)
    d.efc_J = wp.from_numpy(efc_J_fill, dtype=wp.float32)
    d.efc_D = wp.from_numpy(efc_D_fill, dtype=wp.float32)
    d.efc_aref = wp.from_numpy(efc_aref_fill, dtype=wp.float32)
    d.efc_worldid = wp.from_numpy(efc_worldid, dtype=wp.int32)

    if solver_ == mujoco.mjtSolver.mjSOL_CG:
      m0 = io.put_model(mjm0)
      d0 = io.put_data(mjm0, mjd0)
      smooth.factor_m(m0, d0)
      qLD0 = d0.qLD.numpy()

      m1 = io.put_model(mjm1)
      d1 = io.put_data(mjm1, mjd1)
      smooth.factor_m(m1, d1)
      qLD1 = d1.qLD.numpy()

      m2 = io.put_model(mjm2)
      d2 = io.put_data(mjm2, mjd2)
      smooth.factor_m(m2, d2)
      qLD2 = d2.qLD.numpy()

      qLD = np.vstack([qLD0, qLD1, qLD2])
      d.qLD = wp.from_numpy(qLD, dtype=wp.float32)

    d.qacc.zero_()
    d.qfrc_constraint.zero_()
    d.efc_force.zero_()
    solver.solve(m, d)

    def cost(m, d, qacc):
      jaref = np.zeros(d.nefc, dtype=float)
      cost = np.zeros(1)
      mujoco.mj_mulJacVec(m, d, jaref, qacc)
      mujoco.mj_constraintUpdate(m, d, jaref - d.efc_aref, cost, 0)
      return cost

    mj_cost0 = cost(mjm0, mjd0, mjd0.qacc)
    mjx_cost0 = cost(mjm0, mjd0, d.qacc.numpy()[0])
    self.assertLessEqual(mjx_cost0, mj_cost0 * 1.025)

    mj_cost1 = cost(mjm1, mjd1, mjd1.qacc)
    mjx_cost1 = cost(mjm1, mjd1, d.qacc.numpy()[1])
    self.assertLessEqual(mjx_cost1, mj_cost1 * 1.025)

    mj_cost2 = cost(mjm2, mjd2, mjd2.qacc)
    mjx_cost2 = cost(mjm2, mjd2, d.qacc.numpy()[2])
    self.assertLessEqual(mjx_cost2, mj_cost2 * 1.025)

    if m.opt.solver == mujoco.mjtSolver.mjSOL_NEWTON:
      _assert_eq(d.qacc.numpy()[0], mjd0.qacc, "qacc0")
      _assert_eq(d.qacc.numpy()[1], mjd1.qacc, "qacc1")
      _assert_eq(d.qacc.numpy()[2], mjd2.qacc, "qacc2")

      _assert_eq(d.qfrc_constraint.numpy()[0], mjd0.qfrc_constraint, "qfrc_constraint0")
      _assert_eq(d.qfrc_constraint.numpy()[1], mjd1.qfrc_constraint, "qfrc_constraint1")
      _assert_eq(d.qfrc_constraint.numpy()[2], mjd2.qfrc_constraint, "qfrc_constraint2")

      _assert_eq(
        d.efc_force.numpy()[: mjd0.nefc],
        mjd0.efc_force,
        "efc_force0",
      )
      _assert_eq(
        d.efc_force.numpy()[mjd0.nefc : mjd0.nefc + mjd1.nefc],
        mjd1.efc_force,
        "efc_force1",
      )
      _assert_eq(
        d.efc_force.numpy()[mjd0.nefc + mjd1.nefc : mjd0.nefc + mjd1.nefc + mjd2.nefc],
        mjd2.efc_force,
        "efc_force2",
      )


if __name__ == "__main__":
  wp.init()
  absltest.main()<|MERGE_RESOLUTION|>--- conflicted
+++ resolved
@@ -52,15 +52,11 @@
     return mjm, mjd, m, d
 
   @parameterized.parameters(
-    (mujoco.mjtCone.mjCONE_PYRAMIDAL, mujoco.mjtSolver.mjSOL_CG, 25, 5, False),
-    (mujoco.mjtCone.mjCONE_PYRAMIDAL, mujoco.mjtSolver.mjSOL_NEWTON, 2, 4, False),
-    (mujoco.mjtCone.mjCONE_PYRAMIDAL, mujoco.mjtSolver.mjSOL_NEWTON, 2, 4, True),
+    (mujoco.mjtCone.mjCONE_PYRAMIDAL, mujoco.mjtSolver.mjSOL_CG, 25, 5, False, False),
+    (mujoco.mjtCone.mjCONE_PYRAMIDAL, mujoco.mjtSolver.mjSOL_NEWTON, 2, 4, False, False),
+    (mujoco.mjtCone.mjCONE_PYRAMIDAL, mujoco.mjtSolver.mjSOL_NEWTON, 2, 4, True, True),
   )
-<<<<<<< HEAD
-  def test_solve(self, cone, solver_, iterations, ls_iterations, ls_parallel):
-=======
-  def test_solve(self, cone, solver_, iterations, ls_iterations, sparse):
->>>>>>> 701ff857
+  def test_solve(self, cone, solver_, iterations, ls_iterations, sparse, ls_parallel):
     """Tests MJX solve."""
     for keyframe in range(3):
       mjm, mjd, m, d = self._load(
