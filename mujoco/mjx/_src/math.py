import warp as wp
from . import types

@wp.func
def mul_quat(u: wp.quat, v: wp.quat) -> wp.quat:
  return wp.quat(
      u[0] * v[0] - u[1] * v[1] - u[2] * v[2] - u[3] * v[3],
      u[0] * v[1] + u[1] * v[0] + u[2] * v[3] - u[3] * v[2],
      u[0] * v[2] - u[1] * v[3] + u[2] * v[0] + u[3] * v[1],
      u[0] * v[3] + u[1] * v[2] - u[2] * v[1] + u[3] * v[0],
  )

@wp.func
def rot_vec_quat(vec: wp.vec3, quat: wp.quat) -> wp.vec3:
  s, u = quat[0], wp.vec3(quat[1], quat[2], quat[3])
  r = 2.0 * (wp.dot(u, vec) * u) + (s * s - wp.dot(u, u)) * vec
  r = r + 2.0 * s * wp.cross(u, vec)
  return r

@wp.func
def axis_angle_to_quat(axis: wp.vec3, angle: wp.float32) -> wp.quat:
  s, c = wp.sin(angle * 0.5), wp.cos(angle * 0.5)
  axis = axis * s
  return wp.quat(c, axis[0], axis[1], axis[2])

@wp.func
def quat_to_mat(quat: wp.quat) -> wp.mat33:
  """Converts a quaternion into a 9-dimensional rotation matrix."""
  vec = wp.vec4(quat[0], quat[1], quat[2], quat[3])
  q = wp.outer(vec, vec)

  return wp.mat33(
          q[0, 0] + q[1, 1] - q[2, 2] - q[3, 3],
          2.0 * (q[1, 2] - q[0, 3]),
          2.0 * (q[1, 3] + q[0, 2]),
          2.0 * (q[1, 2] + q[0, 3]),
          q[0, 0] - q[1, 1] + q[2, 2] - q[3, 3],
          2.0 * (q[2, 3] - q[0, 1]),
          2.0 * (q[1, 3] - q[0, 2]),
          2.0 * (q[2, 3] + q[0, 1]),
          q[0, 0] - q[1, 1] - q[2, 2] + q[3, 3],
  )

<<<<<<< HEAD
@wp.func
def motion_cross(u: wp.spatial_vector, v: wp.spatial_vector) -> wp.spatial_vector:
  """Cross product of two motions."""

  u0 = wp.vec3(u[0], u[1], u[2], dtype=wp.float32)
  u1 = wp.vec3(u[3], u[4], u[5], dtype=wp.float32)
  v0 = wp.vec3(v[0], v[1], v[2], dtype=wp.float32)
  v1 = wp.vec3(v[3], v[4], v[5], dtype=wp.float32)

  ang = wp.cross(u0, v0)
  vel = wp.cross(u1, v0) + wp.cross(u0, v1)
=======

@wp.func
def inert_vec(i: wp.types.vector(length=10, dtype=wp.float32), v: wp.spatial_vector) -> wp.spatial_vector:
  """mju_mulInertVec: multiply 6D vector (rotation, translation) by 6D inertia matrix."""
  return wp.spatial_vector(
      i[0] * v[0] + i[3] * v[1] + i[4] * v[2] - i[8] * v[4] + i[7] * v[5],
      i[3] * v[0] + i[1] * v[1] + i[5] * v[2] + i[8] * v[3] - i[6] * v[5],
      i[4] * v[0] + i[5] * v[1] + i[2] * v[2] - i[7] * v[3] + i[6] * v[4],
      i[8] * v[1] - i[7] * v[2] + i[9] * v[3],
      i[6] * v[2] - i[8] * v[0] + i[9] * v[4],
      i[7] * v[0] - i[6] * v[1] + i[9] * v[5],
  )


@wp.func
def motion_cross_force(v: wp.spatial_vector, f: wp.spatial_vector) -> wp.spatial_vector:
  """Cross product of a motion and a force."""

  v0 = wp.vec3(v[0], v[1], v[2], dtype=wp.float32)
  v1 = wp.vec3(v[3], v[4], v[5], dtype=wp.float32)
  f0 = wp.vec3(f[0], f[1], f[2], dtype=wp.float32)
  f1 = wp.vec3(f[3], f[4], f[5], dtype=wp.float32)

  ang = wp.cross(v0, f0) + wp.cross(v1, f1)
  vel = wp.cross(v0, f1)
>>>>>>> 7b7fe7bd

  return wp.spatial_vector(ang, vel)<|MERGE_RESOLUTION|>--- conflicted
+++ resolved
@@ -1,5 +1,6 @@
 import warp as wp
 from . import types
+
 
 @wp.func
 def mul_quat(u: wp.quat, v: wp.quat) -> wp.quat:
@@ -10,6 +11,7 @@
       u[0] * v[3] + u[1] * v[2] - u[2] * v[1] + u[3] * v[0],
   )
 
+
 @wp.func
 def rot_vec_quat(vec: wp.vec3, quat: wp.quat) -> wp.vec3:
   s, u = quat[0], wp.vec3(quat[1], quat[2], quat[3])
@@ -17,11 +19,13 @@
   r = r + 2.0 * s * wp.cross(u, vec)
   return r
 
+
 @wp.func
 def axis_angle_to_quat(axis: wp.vec3, angle: wp.float32) -> wp.quat:
   s, c = wp.sin(angle * 0.5), wp.cos(angle * 0.5)
   axis = axis * s
   return wp.quat(c, axis[0], axis[1], axis[2])
+
 
 @wp.func
 def quat_to_mat(quat: wp.quat) -> wp.mat33:
@@ -30,30 +34,17 @@
   q = wp.outer(vec, vec)
 
   return wp.mat33(
-          q[0, 0] + q[1, 1] - q[2, 2] - q[3, 3],
-          2.0 * (q[1, 2] - q[0, 3]),
-          2.0 * (q[1, 3] + q[0, 2]),
-          2.0 * (q[1, 2] + q[0, 3]),
-          q[0, 0] - q[1, 1] + q[2, 2] - q[3, 3],
-          2.0 * (q[2, 3] - q[0, 1]),
-          2.0 * (q[1, 3] - q[0, 2]),
-          2.0 * (q[2, 3] + q[0, 1]),
-          q[0, 0] - q[1, 1] - q[2, 2] + q[3, 3],
+      q[0, 0] + q[1, 1] - q[2, 2] - q[3, 3],
+      2.0 * (q[1, 2] - q[0, 3]),
+      2.0 * (q[1, 3] + q[0, 2]),
+      2.0 * (q[1, 2] + q[0, 3]),
+      q[0, 0] - q[1, 1] + q[2, 2] - q[3, 3],
+      2.0 * (q[2, 3] - q[0, 1]),
+      2.0 * (q[1, 3] - q[0, 2]),
+      2.0 * (q[2, 3] + q[0, 1]),
+      q[0, 0] - q[1, 1] - q[2, 2] + q[3, 3],
   )
 
-<<<<<<< HEAD
-@wp.func
-def motion_cross(u: wp.spatial_vector, v: wp.spatial_vector) -> wp.spatial_vector:
-  """Cross product of two motions."""
-
-  u0 = wp.vec3(u[0], u[1], u[2], dtype=wp.float32)
-  u1 = wp.vec3(u[3], u[4], u[5], dtype=wp.float32)
-  v0 = wp.vec3(v[0], v[1], v[2], dtype=wp.float32)
-  v1 = wp.vec3(v[3], v[4], v[5], dtype=wp.float32)
-
-  ang = wp.cross(u0, v0)
-  vel = wp.cross(u1, v0) + wp.cross(u0, v1)
-=======
 
 @wp.func
 def inert_vec(i: wp.types.vector(length=10, dtype=wp.float32), v: wp.spatial_vector) -> wp.spatial_vector:
@@ -69,6 +60,21 @@
 
 
 @wp.func
+def motion_cross(u: wp.spatial_vector, v: wp.spatial_vector) -> wp.spatial_vector:
+  """Cross product of two motions."""
+
+  u0 = wp.vec3(u[0], u[1], u[2], dtype=wp.float32)
+  u1 = wp.vec3(u[3], u[4], u[5], dtype=wp.float32)
+  v0 = wp.vec3(v[0], v[1], v[2], dtype=wp.float32)
+  v1 = wp.vec3(v[3], v[4], v[5], dtype=wp.float32)
+
+  ang = wp.cross(u0, v0)
+  vel = wp.cross(u1, v0) + wp.cross(u0, v1)
+
+  return wp.spatial_vector(ang, vel)
+
+
+@wp.func
 def motion_cross_force(v: wp.spatial_vector, f: wp.spatial_vector) -> wp.spatial_vector:
   """Cross product of a motion and a force."""
 
@@ -79,6 +85,5 @@
 
   ang = wp.cross(v0, f0) + wp.cross(v1, f1)
   vel = wp.cross(v0, f1)
->>>>>>> 7b7fe7bd
 
   return wp.spatial_vector(ang, vel)