# Copyright (c) 2025, The Physics-Next Project Developers.
# All rights reserved.
#
# SPDX-License-Identifier: Apache-2.0

import warp as wp
from . import math

from .types import Model
from .types import Data
from .types import array2df
from .types import vec10


def kinematics(m: Model, d: Data):
  """Forward kinematics."""

  @wp.kernel
  def _root(m: Model, d: Data):
    worldid = wp.tid()
    d.xpos[worldid, 0] = wp.vec3(0.0)
    d.xquat[worldid, 0] = wp.quat(1.0, 0.0, 0.0, 0.0)
    d.xipos[worldid, 0] = wp.vec3(0.0)
    d.xmat[worldid, 0] = wp.identity(n=3, dtype=wp.float32)
    d.ximat[worldid, 0] = wp.identity(n=3, dtype=wp.float32)

  @wp.kernel
  def _level(m: Model, d: Data, leveladr: int):
    worldid, nodeid = wp.tid()
    bodyid = m.body_tree[leveladr + nodeid]
    jntadr = m.body_jntadr[bodyid]
    jntnum = m.body_jntnum[bodyid]
    qpos = d.qpos[worldid]

    if jntnum == 0:
      # no joints - apply fixed translation and rotation relative to parent
      pid = m.body_parentid[bodyid]
      xpos = (d.xmat[worldid, pid] * m.body_pos[bodyid]) + d.xpos[worldid, pid]
      xquat = math.mul_quat(d.xquat[worldid, pid], m.body_quat[bodyid])
    elif jntnum == 1 and m.jnt_type[jntadr] == 0:
      # free joint
      qadr = m.jnt_qposadr[jntadr]
      # TODO(erikfrey): would it be better to use some kind of wp.copy here?
      xpos = wp.vec3(qpos[qadr], qpos[qadr + 1], qpos[qadr + 2])
      xquat = wp.quat(qpos[qadr + 3], qpos[qadr + 4], qpos[qadr + 5], qpos[qadr + 6])
      d.xanchor[worldid, jntadr] = xpos
      d.xaxis[worldid, jntadr] = m.jnt_axis[jntadr]
    else:
      # regular or no joints
      # apply fixed translation and rotation relative to parent
      pid = m.body_parentid[bodyid]
      xpos = (d.xmat[worldid, pid] * m.body_pos[bodyid]) + d.xpos[worldid, pid]
      xquat = math.mul_quat(d.xquat[worldid, pid], m.body_quat[bodyid])

      for _ in range(jntnum):
        qadr = m.jnt_qposadr[jntadr]
        jnt_type = m.jnt_type[jntadr]
        jnt_axis = m.jnt_axis[jntadr]
        xanchor = math.rot_vec_quat(m.jnt_pos[jntadr], xquat) + xpos
        xaxis = math.rot_vec_quat(jnt_axis, xquat)

        if jnt_type == 1:  # ball
          qloc = wp.quat(
            qpos[qadr + 0],
            qpos[qadr + 1],
            qpos[qadr + 2],
            qpos[qadr + 3],
          )
          xquat = math.mul_quat(xquat, qloc)
          # correct for off-center rotation
          xpos = xanchor - math.rot_vec_quat(m.jnt_pos[jntadr], xquat)
        elif jnt_type == 2:  # slide
          xpos += xaxis * (qpos[qadr] - m.qpos0[qadr])
        elif jnt_type == 3:  # hinge
          qpos0 = m.qpos0[qadr]
          qloc = math.axis_angle_to_quat(jnt_axis, qpos[qadr] - qpos0)
          xquat = math.mul_quat(xquat, qloc)
          # correct for off-center rotation
          xpos = xanchor - math.rot_vec_quat(m.jnt_pos[jntadr], xquat)

        d.xanchor[worldid, jntadr] = xanchor
        d.xaxis[worldid, jntadr] = xaxis
        jntadr += 1

    d.xpos[worldid, bodyid] = xpos
    d.xquat[worldid, bodyid] = wp.normalize(xquat)
    d.xmat[worldid, bodyid] = math.quat_to_mat(xquat)

  wp.launch(_root, dim=(d.nworld), inputs=[m, d])

  body_treeadr = m.body_treeadr.numpy()
  for i in range(1, len(body_treeadr)):
    beg = body_treeadr[i]
    end = m.nbody if i == len(body_treeadr) - 1 else body_treeadr[i + 1]
    wp.launch(_level, dim=(d.nworld, end - beg), inputs=[m, d, beg])


def com_pos(m: Model, d: Data):
  """Map inertias and motion dofs to global frame centered at subtree-CoM."""

  @wp.kernel
  def mass_subtree_acc(m: Model, mass_subtree: wp.array(dtype=float), leveladr: int):
    nodeid = wp.tid()
    bodyid = m.body_tree[leveladr + nodeid]
    pid = m.body_parentid[bodyid]
    wp.atomic_add(mass_subtree, pid, mass_subtree[bodyid])

  @wp.kernel
  def subtree_com_init(m: Model, d: Data):
    worldid, bodyid = wp.tid()
    d.subtree_com[worldid, bodyid] = d.xipos[worldid, bodyid] * m.body_mass[bodyid]

  @wp.kernel
  def subtree_com_acc(m: Model, d: Data, leveladr: int):
    worldid, nodeid = wp.tid()
    bodyid = m.body_tree[leveladr + nodeid]
    pid = m.body_parentid[bodyid]
    wp.atomic_add(d.subtree_com, worldid, pid, d.subtree_com[worldid, bodyid])

  @wp.kernel
  def subtree_div(mass_subtree: wp.array(dtype=float), d: Data):
    worldid, bodyid = wp.tid()
    d.subtree_com[worldid, bodyid] /= mass_subtree[bodyid]

  @wp.kernel
  def cinert(m: Model, d: Data):
    worldid, bodyid = wp.tid()
    mat = d.ximat[worldid, bodyid]
    inert = m.body_inertia[bodyid]
    mass = m.body_mass[bodyid]
    dif = d.xipos[worldid, bodyid] - d.subtree_com[worldid, m.body_rootid[bodyid]]
    # express inertia in com-based frame (mju_inertCom)

    res = vec10()
    # res_rot = mat * diag(inert) * mat'
    tmp = mat @ wp.diag(inert) @ wp.transpose(mat)
    res[0] = tmp[0, 0]
    res[1] = tmp[1, 1]
    res[2] = tmp[2, 2]
    res[3] = tmp[0, 1]
    res[4] = tmp[0, 2]
    res[5] = tmp[1, 2]
    # res_rot -= mass * dif_cross * dif_cross
    res[0] += mass * (dif[1] * dif[1] + dif[2] * dif[2])
    res[1] += mass * (dif[0] * dif[0] + dif[2] * dif[2])
    res[2] += mass * (dif[0] * dif[0] + dif[1] * dif[1])
    res[3] -= mass * dif[0] * dif[1]
    res[4] -= mass * dif[0] * dif[2]
    res[5] -= mass * dif[1] * dif[2]
    # res_tran = mass * dif
    res[6] = mass * dif[0]
    res[7] = mass * dif[1]
    res[8] = mass * dif[2]
    # res_mass = mass
    res[9] = mass

    d.cinert[worldid, bodyid] = res

  @wp.kernel
  def cdof(m: Model, d: Data):
    worldid, jntid = wp.tid()
    bodyid = m.jnt_bodyid[jntid]
    dofid = m.jnt_dofadr[jntid]
    jnt_type = m.jnt_type[jntid]
    xaxis = d.xaxis[worldid, jntid]
    xmat = wp.transpose(d.xmat[worldid, bodyid])

    # compute com-anchor vector
    offset = d.subtree_com[worldid, m.body_rootid[bodyid]] - d.xanchor[worldid, jntid]

    res = d.cdof[worldid]
    if jnt_type == 0:  # free
      res[dofid + 0] = wp.spatial_vector(0.0, 0.0, 0.0, 1.0, 0.0, 0.0)
      res[dofid + 1] = wp.spatial_vector(0.0, 0.0, 0.0, 0.0, 1.0, 0.0)
      res[dofid + 2] = wp.spatial_vector(0.0, 0.0, 0.0, 0.0, 0.0, 1.0)
      # I_3 rotation in child frame (assume no subsequent rotations)
      res[dofid + 3] = wp.spatial_vector(xmat[0], wp.cross(xmat[0], offset))
      res[dofid + 4] = wp.spatial_vector(xmat[1], wp.cross(xmat[1], offset))
      res[dofid + 5] = wp.spatial_vector(xmat[2], wp.cross(xmat[2], offset))
    elif jnt_type == 1:  # ball
      # I_3 rotation in child frame (assume no subsequent rotations)
      res[dofid + 0] = wp.spatial_vector(xmat[0], wp.cross(xmat[0], offset))
      res[dofid + 1] = wp.spatial_vector(xmat[1], wp.cross(xmat[1], offset))
      res[dofid + 2] = wp.spatial_vector(xmat[2], wp.cross(xmat[2], offset))
    elif jnt_type == 2:  # slide
      res[dofid] = wp.spatial_vector(wp.vec3(0.0), xaxis)
    elif jnt_type == 3:  # hinge
      res[dofid] = wp.spatial_vector(xaxis, wp.cross(xaxis, offset))

  body_treeadr = m.body_treeadr.numpy()
  mass_subtree = wp.clone(m.body_mass)
  for i in reversed(range(len(body_treeadr))):
    beg = body_treeadr[i]
    end = m.nbody if i == len(body_treeadr) - 1 else body_treeadr[i + 1]
    wp.launch(mass_subtree_acc, dim=(end - beg,), inputs=[m, mass_subtree, beg])

  wp.launch(subtree_com_init, dim=(d.nworld, m.nbody), inputs=[m, d])

  for i in reversed(range(len(body_treeadr))):
    beg = body_treeadr[i]
    end = m.nbody if i == len(body_treeadr) - 1 else body_treeadr[i + 1]
    wp.launch(subtree_com_acc, dim=(d.nworld, end - beg), inputs=[m, d, beg])

  wp.launch(subtree_div, dim=(d.nworld, m.nbody), inputs=[mass_subtree, d])
  wp.launch(cinert, dim=(d.nworld, m.nbody), inputs=[m, d])
  wp.launch(cdof, dim=(d.nworld, m.njnt), inputs=[m, d])


def crb(m: Model, d: Data):
  """Composite rigid body inertia algorithm."""

  wp.copy(d.crb, d.cinert)

  @wp.kernel
  def crb_accumulate(m: Model, d: Data, leveladr: int):
    worldid, nodeid = wp.tid()
    bodyid = m.body_tree[leveladr + nodeid]
    pid = m.body_parentid[bodyid]
    if pid == 0:
      return
    wp.atomic_add(d.crb, worldid, pid, d.crb[worldid, bodyid])

  @wp.kernel
  def qM_sparse(m: Model, d: Data):
    worldid, dofid = wp.tid()
    madr_ij = m.dof_Madr[dofid]
    bodyid = m.dof_bodyid[dofid]

    # init M(i,i) with armature inertia
    d.qM[worldid, 0, madr_ij] = m.dof_armature[dofid]

    # precompute buf = crb_body_i * cdof_i
    buf = math.inert_vec(d.crb[worldid, bodyid], d.cdof[worldid, dofid])

    # sparse backward pass over ancestors
    while dofid >= 0:
      d.qM[worldid, 0, madr_ij] += wp.dot(d.cdof[worldid, dofid], buf)
      madr_ij += 1
      dofid = m.dof_parentid[dofid]

  @wp.kernel
  def qM_dense(m: Model, d: Data):
    worldid, dofid = wp.tid()
    bodyid = m.dof_bodyid[dofid]

    # init M(i,i) with armature inertia
    d.qM[worldid, dofid, dofid] = m.dof_armature[dofid]

    # precompute buf = crb_body_i * cdof_i
    buf = math.inert_vec(d.crb[worldid, bodyid], d.cdof[worldid, dofid])

    # sparse backward pass over ancestors
    dofidi = dofid
    while dofid >= 0:
      d.qM[worldid, dofidi, dofid] += wp.dot(d.cdof[worldid, dofid], buf)
      dofid = m.dof_parentid[dofid]

  body_treeadr = m.body_treeadr.numpy()
  for i in reversed(range(len(body_treeadr))):
    beg = body_treeadr[i]
    end = m.nbody if i == len(body_treeadr) - 1 else body_treeadr[i + 1]
    wp.launch(crb_accumulate, dim=(d.nworld, end - beg), inputs=[m, d, beg])

  d.qM.zero_()
  if m.opt.is_sparse:
    wp.launch(qM_sparse, dim=(d.nworld, m.nv), inputs=[m, d])
  else:
    wp.launch(qM_dense, dim=(d.nworld, m.nv), inputs=[m, d])


def _factor_m_sparse(m: Model, d: Data):
  """Sparse L'*D*L factorizaton of inertia-like matrix M, assumed spd."""

  @wp.kernel
  def qLD_acc(m: Model, d: Data, leveladr: int):
    worldid, nodeid = wp.tid()
    update = m.qLD_update_tree[leveladr + nodeid]
    i, k, Madr_ki = update[0], update[1], update[2]
    Madr_i = m.dof_Madr[i]
    # tmp = M(k,i) / M(k,k)
    tmp = d.qLD[worldid, 0, Madr_ki] / d.qLD[worldid, 0, m.dof_Madr[k]]
    for j in range(m.dof_Madr[i + 1] - Madr_i):
      # M(i,j) -= M(k,j) * tmp
      wp.atomic_sub(d.qLD[worldid, 0], Madr_i + j, d.qLD[worldid, 0, Madr_ki + j] * tmp)
    # M(k,i) = tmp
    d.qLD[worldid, 0, Madr_ki] = tmp

  @wp.kernel
  def qLDiag_div(m: Model, d: Data):
    worldid, dofid = wp.tid()
    d.qLDiagInv[worldid, dofid] = 1.0 / d.qLD[worldid, 0, m.dof_Madr[dofid]]

  wp.copy(d.qLD, d.qM)

  qLD_update_treeadr = m.qLD_update_treeadr.numpy()

  for i in reversed(range(len(qLD_update_treeadr))):
    if i == len(qLD_update_treeadr) - 1:
      beg, end = qLD_update_treeadr[i], m.qLD_update_tree.shape[0]
    else:
      beg, end = qLD_update_treeadr[i], qLD_update_treeadr[i + 1]
    wp.launch(qLD_acc, dim=(d.nworld, end - beg), inputs=[m, d, beg])

  wp.launch(qLDiag_div, dim=(d.nworld, m.nv), inputs=[m, d])


def _factor_m_dense(m: Model, d: Data):
  """Dense Cholesky factorizaton of inertia-like matrix M, assumed spd."""

  # TODO(team): develop heuristic for block dim, or make configurable
  block_dim = 32

<<<<<<< HEAD
  def cholesky(adr, size, tilesize):
=======
  def tile_cholesky(adr: int, size: int, tilesize: int):
>>>>>>> 95d89e2e
    @wp.kernel
    def cholesky(m: Model, d: Data, leveladr: int):
      worldid, nodeid = wp.tid()
<<<<<<< HEAD
      dofid = m.qLD_dense_tileid[leveladr + nodeid]
=======
      dofid = m.qLD_tile[leveladr + nodeid]
>>>>>>> 95d89e2e
      qM_tile = wp.tile_load(
        d.qM[worldid], shape=(tilesize, tilesize), offset=(dofid, dofid)
      )
      qLD_tile = wp.tile_cholesky(qM_tile)
      wp.tile_store(d.qLD[worldid], qLD_tile, offset=(dofid, dofid))

    wp.launch_tiled(
      cholesky, dim=(d.nworld, size), inputs=[m, d, adr], block_dim=block_dim
    )

  qLD_tileadr, qLD_tilesize = m.qLD_tileadr.numpy(), m.qLD_tilesize.numpy()

  for i in range(len(qLD_tileadr)):
    beg = qLD_tileadr[i]
    end = m.qLD_tile.shape[0] if i == len(qLD_tileadr) - 1 else qLD_tileadr[i + 1]
    tile_cholesky(beg, end - beg, int(qLD_tilesize[i]))


def factor_m(m: Model, d: Data):
  """Factorizaton of inertia-like matrix M, assumed spd."""

  if m.opt.is_sparse:
    _factor_m_sparse(m, d)
  else:
    _factor_m_dense(m, d)


def rne(m: Model, d: Data):
  """Computes inverse dynamics using Newton-Euler algorithm."""

  cacc = wp.zeros(shape=(d.nworld, m.nbody), dtype=wp.spatial_vector)
  cfrc = wp.zeros(shape=(d.nworld, m.nbody), dtype=wp.spatial_vector)

  @wp.kernel
  def cacc_gravity(m: Model, cacc: wp.array(dtype=wp.spatial_vector, ndim=2)):
    worldid = wp.tid()
    cacc[worldid, 0] = wp.spatial_vector(wp.vec3(0.0), -m.opt.gravity)

  @wp.kernel
  def cacc_level(
    m: Model,
    d: Data,
    cacc: wp.array(dtype=wp.spatial_vector, ndim=2),
    leveladr: int,
  ):
    worldid, nodeid = wp.tid()
    bodyid = m.body_tree[leveladr + nodeid]
    dofnum = m.body_dofnum[bodyid]
    pid = m.body_parentid[bodyid]
    dofadr = m.body_dofadr[bodyid]
    local_cacc = cacc[worldid, pid]
    for i in range(dofnum):
      local_cacc += d.cdof_dot[worldid, dofadr + i] * d.qvel[worldid, dofadr + i]
    cacc[worldid, bodyid] = local_cacc

  @wp.kernel
  def frc_fn(
<<<<<<< HEAD
    d: types.Data,
=======
    d: Data,
>>>>>>> 95d89e2e
    cfrc: wp.array(dtype=wp.spatial_vector, ndim=2),
    cacc: wp.array(dtype=wp.spatial_vector, ndim=2),
  ):
    worldid, bodyid = wp.tid()
    frc = math.inert_vec(d.cinert[worldid, bodyid], cacc[worldid, bodyid])
    frc += math.motion_cross_force(
      d.cvel[worldid, bodyid],
      math.inert_vec(d.cinert[worldid, bodyid], d.cvel[worldid, bodyid]),
    )
    cfrc[worldid, bodyid] += frc

  @wp.kernel
  def cfrc_fn(m: Model, cfrc: wp.array(dtype=wp.spatial_vector, ndim=2), leveladr: int):
    worldid, nodeid = wp.tid()
    bodyid = m.body_tree[leveladr + nodeid]
    pid = m.body_parentid[bodyid]
    wp.atomic_add(cfrc[worldid], pid, cfrc[worldid, bodyid])

  @wp.kernel
  def qfrc_bias(m: Model, d: Data, cfrc: wp.array(dtype=wp.spatial_vector, ndim=2)):
    worldid, dofid = wp.tid()
    bodyid = m.dof_bodyid[dofid]
    d.qfrc_bias[worldid, dofid] = wp.dot(d.cdof[worldid, dofid], cfrc[worldid, bodyid])

  wp.launch(cacc_gravity, dim=[d.nworld], inputs=[m, cacc])

  body_treeadr = m.body_treeadr.numpy()
  for i in range(len(body_treeadr)):
    beg = body_treeadr[i]
    end = m.nbody if i == len(body_treeadr) - 1 else body_treeadr[i + 1]
    wp.launch(cacc_level, dim=(d.nworld, end - beg), inputs=[m, d, cacc, beg])

  wp.launch(frc_fn, dim=[d.nworld, m.nbody], inputs=[d, cfrc, cacc])

  for i in reversed(range(len(body_treeadr))):
    beg = body_treeadr[i]
    end = m.nbody if i == len(body_treeadr) - 1 else body_treeadr[i + 1]
    wp.launch(cfrc_fn, dim=[d.nworld, end - beg], inputs=[m, cfrc, beg])

  wp.launch(qfrc_bias, dim=[d.nworld, m.nv], inputs=[m, d, cfrc])


def com_vel(m: Model, d: Data):
  """Computes cvel, cdof_dot."""

  @wp.kernel
  def _root(d: Data):
    worldid, elementid = wp.tid()
    d.cvel[worldid, 0][elementid] = 0.0

  @wp.kernel
  def _level(m: Model, d: Data, leveladr: int):
    worldid, nodeid = wp.tid()
    bodyid = m.body_tree[leveladr + nodeid]
    dofid = m.body_dofadr[bodyid]
    jntid = m.body_jntadr[bodyid]
    jntnum = m.body_jntnum[bodyid]
    pid = m.body_parentid[bodyid]

    if jntnum == 0:
      d.cvel[worldid, bodyid] = d.cvel[worldid, pid]
      return

    cvel = d.cvel[worldid, pid]
    qvel = d.qvel[worldid]
    cdof = d.cdof[worldid]

    for j in range(jntid, jntid + jntnum):
      jnttype = m.jnt_type[j]

      if jnttype == 0:  # free
        cvel += cdof[dofid + 0] * qvel[dofid + 0]
        cvel += cdof[dofid + 1] * qvel[dofid + 1]
        cvel += cdof[dofid + 2] * qvel[dofid + 2]

        d.cdof_dot[worldid, dofid + 3] = math.motion_cross(cvel, cdof[dofid + 3])
        d.cdof_dot[worldid, dofid + 4] = math.motion_cross(cvel, cdof[dofid + 4])
        d.cdof_dot[worldid, dofid + 5] = math.motion_cross(cvel, cdof[dofid + 5])

        cvel += cdof[dofid + 3] * qvel[dofid + 3]
        cvel += cdof[dofid + 4] * qvel[dofid + 4]
        cvel += cdof[dofid + 5] * qvel[dofid + 5]

        dofid += 6
      elif jnttype == 1:  # ball
        d.cdof_dot[worldid, dofid + 0] = math.motion_cross(cvel, cdof[dofid + 0])
        d.cdof_dot[worldid, dofid + 1] = math.motion_cross(cvel, cdof[dofid + 1])
        d.cdof_dot[worldid, dofid + 2] = math.motion_cross(cvel, cdof[dofid + 2])

        cvel += cdof[dofid + 0] * qvel[dofid + 0]
        cvel += cdof[dofid + 1] * qvel[dofid + 1]
        cvel += cdof[dofid + 2] * qvel[dofid + 2]

        dofid += 3
      else:
        d.cdof_dot[worldid, dofid] = math.motion_cross(cvel, cdof[dofid])
        cvel += cdof[dofid] * qvel[dofid]

        dofid += 1

    d.cvel[worldid, bodyid] = cvel

  wp.launch(_root, dim=(d.nworld, 6), inputs=[d])

  body_treeadr = m.body_treeadr.numpy()
  for i in range(1, len(body_treeadr)):
    beg = body_treeadr[i]
    end = m.nbody if i == len(body_treeadr) - 1 else body_treeadr[i + 1]
    wp.launch(_level, dim=(d.nworld, end - beg), inputs=[m, d, beg])

<<<<<<< HEAD
def solve_m(
  m: types.Model,
  d: types.Data,
  input: wp.array(ndim=2, dtype=wp.float32),
  output: wp.array(ndim=2, dtype=wp.float32),
):
  """Computes backsubstitution."""
=======
>>>>>>> 95d89e2e

def _solve_m_sparse(m: Model, d: Data, x: array2df, y: array2df):
  """Computes sparse backsubstitution: x = inv(L'*D*L)*y"""

  @wp.kernel
<<<<<<< HEAD
  def cholesky(
    d: types.Data,
    input: wp.array(ndim=2, dtype=wp.float32),
    output: wp.array(ndim=2, dtype=wp.float32),
  ):
    worldid = wp.tid()
    input_tile = wp.tile_load(input[worldid], shape=TILE)
    qLD_tile = wp.tile_load(d.qLD[worldid], shape=(TILE, TILE))
    output_tile = wp.tile_cholesky_solve(qLD_tile, input_tile)
    wp.tile_store(output[worldid], output_tile)
=======
  def x_acc_up(m: Model, d: Data, x: array2df, leveladr: int):
    worldid, nodeid = wp.tid()
    update = m.qLD_update_tree[leveladr + nodeid]
    i, k, Madr_ki = update[0], update[1], update[2]
    wp.atomic_sub(x[worldid], i, d.qLD[worldid, 0, Madr_ki] * x[worldid, k])

  @wp.kernel
  def qLDiag_mul(m: Model, d: Data, x: array2df):
    worldid, dofid = wp.tid()
    x[worldid, dofid] *= d.qLDiagInv[worldid, dofid]

  @wp.kernel
  def x_acc_down(m: Model, d: Data, x: array2df, leveladr: int):
    worldid, nodeid = wp.tid()
    update = m.qLD_update_tree[leveladr + nodeid]
    i, k, Madr_ki = update[0], update[1], update[2]
    wp.atomic_sub(x[worldid], k, d.qLD[worldid, 0, Madr_ki] * x[worldid, i])

  wp.copy(x, y)

  qLD_update_treeadr = m.qLD_update_treeadr.numpy()

  for i in reversed(range(len(qLD_update_treeadr))):
    if i == len(qLD_update_treeadr) - 1:
      beg, end = qLD_update_treeadr[i], m.qLD_update_tree.shape[0]
    else:
      beg, end = qLD_update_treeadr[i], qLD_update_treeadr[i + 1]
    wp.launch(x_acc_up, dim=(d.nworld, end - beg), inputs=[m, d, x, beg])

  wp.launch(qLDiag_mul, dim=(d.nworld, m.nv), inputs=[m, d, x])

  for i in range(len(qLD_update_treeadr)):
    if i == len(qLD_update_treeadr) - 1:
      beg, end = qLD_update_treeadr[i], m.qLD_update_tree.shape[0]
    else:
      beg, end = qLD_update_treeadr[i], qLD_update_treeadr[i + 1]
    wp.launch(x_acc_down, dim=(d.nworld, end - beg), inputs=[m, d, x, beg])


def _solve_m_dense(m: Model, d: Data, x: array2df, y: array2df):
  """Computes dense backsubstitution: x = inv(L'*L)*y"""

  # TODO(team): develop heuristic for block dim, or make configurable
  block_dim = 32
>>>>>>> 95d89e2e

  def tile_cho_solve(adr: int, size: int, tilesize: int):
    @wp.kernel
    def cho_solve(m: Model, d: Data, x: array2df, y: array2df, leveladr: int):
      worldid, nodeid = wp.tid()
      dofid = m.qLD_tile[leveladr + nodeid]
      y_slice = wp.tile_load(y[worldid], shape=(tilesize,), offset=(dofid,))
      qLD_tile = wp.tile_load(
        d.qLD[worldid], shape=(tilesize, tilesize), offset=(dofid, dofid)
      )
      x_slice = wp.tile_cholesky_solve(qLD_tile, y_slice)
      wp.tile_store(x[worldid], x_slice, offset=(dofid,))

    wp.launch_tiled(
      cho_solve, dim=(d.nworld, size), inputs=[m, d, x, y, adr], block_dim=block_dim
    )

  qLD_tileadr, qLD_tilesize = m.qLD_tileadr.numpy(), m.qLD_tilesize.numpy()

  for i in range(len(qLD_tileadr)):
    beg = qLD_tileadr[i]
    end = m.qLD_tile.shape[0] if i == len(qLD_tileadr) - 1 else qLD_tileadr[i + 1]
    tile_cho_solve(beg, end - beg, int(qLD_tilesize[i]))


def solve_m(m: Model, d: Data, x: array2df, y: array2df):
  """Computes backsubstitution: x = qLD * y."""

  if m.opt.is_sparse:
    _solve_m_sparse(m, d, x, y)
  else:
    _solve_m_dense(m, d, x, y)<|MERGE_RESOLUTION|>--- conflicted
+++ resolved
@@ -310,19 +310,11 @@
   # TODO(team): develop heuristic for block dim, or make configurable
   block_dim = 32
 
-<<<<<<< HEAD
-  def cholesky(adr, size, tilesize):
-=======
   def tile_cholesky(adr: int, size: int, tilesize: int):
->>>>>>> 95d89e2e
     @wp.kernel
     def cholesky(m: Model, d: Data, leveladr: int):
       worldid, nodeid = wp.tid()
-<<<<<<< HEAD
-      dofid = m.qLD_dense_tileid[leveladr + nodeid]
-=======
       dofid = m.qLD_tile[leveladr + nodeid]
->>>>>>> 95d89e2e
       qM_tile = wp.tile_load(
         d.qM[worldid], shape=(tilesize, tilesize), offset=(dofid, dofid)
       )
@@ -380,11 +372,7 @@
 
   @wp.kernel
   def frc_fn(
-<<<<<<< HEAD
-    d: types.Data,
-=======
     d: Data,
->>>>>>> 95d89e2e
     cfrc: wp.array(dtype=wp.spatial_vector, ndim=2),
     cacc: wp.array(dtype=wp.spatial_vector, ndim=2),
   ):
@@ -495,33 +483,11 @@
     end = m.nbody if i == len(body_treeadr) - 1 else body_treeadr[i + 1]
     wp.launch(_level, dim=(d.nworld, end - beg), inputs=[m, d, beg])
 
-<<<<<<< HEAD
-def solve_m(
-  m: types.Model,
-  d: types.Data,
-  input: wp.array(ndim=2, dtype=wp.float32),
-  output: wp.array(ndim=2, dtype=wp.float32),
-):
-  """Computes backsubstitution."""
-=======
->>>>>>> 95d89e2e
 
 def _solve_m_sparse(m: Model, d: Data, x: array2df, y: array2df):
   """Computes sparse backsubstitution: x = inv(L'*D*L)*y"""
 
   @wp.kernel
-<<<<<<< HEAD
-  def cholesky(
-    d: types.Data,
-    input: wp.array(ndim=2, dtype=wp.float32),
-    output: wp.array(ndim=2, dtype=wp.float32),
-  ):
-    worldid = wp.tid()
-    input_tile = wp.tile_load(input[worldid], shape=TILE)
-    qLD_tile = wp.tile_load(d.qLD[worldid], shape=(TILE, TILE))
-    output_tile = wp.tile_cholesky_solve(qLD_tile, input_tile)
-    wp.tile_store(output[worldid], output_tile)
-=======
   def x_acc_up(m: Model, d: Data, x: array2df, leveladr: int):
     worldid, nodeid = wp.tid()
     update = m.qLD_update_tree[leveladr + nodeid]
@@ -566,7 +532,6 @@
 
   # TODO(team): develop heuristic for block dim, or make configurable
   block_dim = 32
->>>>>>> 95d89e2e
 
   def tile_cho_solve(adr: int, size: int, tilesize: int):
     @wp.kernel
