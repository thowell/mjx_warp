--- conflicted
+++ resolved
@@ -3,11 +3,8 @@
 from . import smooth
 from . import support
 from . import types
-<<<<<<< HEAD
-from . import kernel
-=======
 from .warp_util import event_scope
->>>>>>> eab4705e
+from .warp_util import kernel
 
 
 @wp.struct
@@ -192,9 +189,6 @@
 
 def _update_gradient(m: types.Model, d: types.Data, ctx: Context):
   TILE = m.nv
-  # add TILE to the module name to prevent recompilation of the same module
-  # for different tile sizes
-  module = wp.context.Module(f"solver._update_gradient_{TILE}_{m.opt.is_sparse}")
 
   @kernel
   def _grad(ctx: Context, d: types.Data):
@@ -255,7 +249,7 @@
       d.efc_J[efcid, dofi] * d.efc_J[efcid, dofj] * efc_D,
     )
 
-  @kernel
+  @kernel(module="unique")
   def _cholesky(ctx: Context):
     worldid = wp.tid()
     mat_tile = wp.tile_load(ctx.h[worldid], shape=(TILE, TILE))
@@ -263,6 +257,27 @@
     input_tile = wp.tile_load(ctx.grad[worldid], shape=TILE)
     output_tile = wp.tile_cholesky_solve(fact_tile, input_tile)
     wp.tile_store(ctx.Mgrad[worldid], output_tile)
+
+  @kernel
+  def _JTDAJ(ctx: Context, m: types.Model, d: types.Data):
+    efcid, elementid = wp.tid()
+
+    if efcid >= d.nefc_total[0]:
+      return
+
+    dofi = m.dof_tri_row[elementid]
+    dofj = m.dof_tri_col[elementid]
+
+    efc_D = d.efc_D[efcid]
+    active = ctx.active[efcid]
+    if efc_D == 0.0 or active == 0:
+      return
+
+    worldid = d.efc_worldid[efcid]
+    # TODO(team): sparse efc_J
+    # h[worldid, dofi, dofj] += J[efcid, dofi] * J[efcid, dofj] * D[efcid]
+    res = d.efc_J[efcid, dofi] * d.efc_J[efcid, dofj] * efc_D
+    wp.atomic_add(ctx.h[worldid, dofi], dofj, res)
 
   # grad = Ma - qfrc_smooth - qfrc_constraint
   ctx.grad_dot.zero_()
@@ -284,30 +299,6 @@
         _copy_lower_triangle, dim=(d.nworld, m.dof_tri_row.size), inputs=[m, d, ctx]
       )
 
-<<<<<<< HEAD
-=======
-    @wp.kernel
-    def _JTDAJ(ctx: Context, m: types.Model, d: types.Data):
-      efcid, elementid = wp.tid()
-
-      if efcid >= d.nefc_total[0]:
-        return
-
-      dofi = m.dof_tri_row[elementid]
-      dofj = m.dof_tri_col[elementid]
-
-      efc_D = d.efc_D[efcid]
-      active = ctx.active[efcid]
-      if efc_D == 0.0 or active == 0:
-        return
-
-      worldid = d.efc_worldid[efcid]
-      # TODO(team): sparse efc_J
-      # h[worldid, dofi, dofj] += J[efcid, dofi] * J[efcid, dofj] * D[efcid]
-      res = d.efc_J[efcid, dofi] * d.efc_J[efcid, dofj] * efc_D
-      wp.atomic_add(ctx.h[worldid, dofi], dofj, res)
-
->>>>>>> eab4705e
     wp.launch(_JTDAJ, dim=(d.njmax, m.dof_tri_row.size), inputs=[ctx, m, d])
 
     wp.launch_tiled(_cholesky, dim=(d.nworld,), inputs=[ctx], block_dim=32)
@@ -742,7 +733,6 @@
       ctx.beta_num[worldid] = 0.0
       ctx.beta_den[worldid] = 0.0
 
-<<<<<<< HEAD
     @kernel
     def _beta_num_den(ctx: Context):
       worldid, dofid = wp.tid()
@@ -760,11 +750,6 @@
       ctx.beta[worldid] = wp.max(
         0.0, ctx.beta_num[worldid] / wp.max(mujoco.mjMINVAL, ctx.beta_den[worldid])
       )
-=======
-@event_scope
-def solve(m: types.Model, d: types.Data):
-  """Finds forces that satisfy constraints."""
->>>>>>> eab4705e
 
   # warmstart
   wp.copy(d.qacc, d.qacc_warmstart)
