# MJWarp

MuJoCo implemented in NVIDIA Warp.

# Installing for development

```bash
git clone https://github.com/erikfrey/mjx_warp.git
cd mjx_warp
python3 -m venv env
source env/bin/activate
pip install --upgrade pip
pip install -e .
```

During early development mjWarp is on the bleeding edge - you should install warp nightly:

```
pip install warp-lang --pre --upgrade -f https://pypi.nvidia.com/warp-lang/
```

Now make sure everything is working:

```bash
pytest
```

Should print out something like `XX passed in XX.XXs` at the end!

# Benchmarking

Benchmark as follows:

```bash
<<<<<<< HEAD
mjx-testspeed --function=step --mjcf=humanoid/humanoid.xml --batch_size=8192
=======
mjwarp-testspeed --function=step --mjcf=humanoid/humanoid.xml --batch_size=8192
>>>>>>> 13572d93
```

To get a full trace of the physics steps (e.g. timings of the subcomponents) run the following:

```bash
<<<<<<< HEAD
mjx-testspeed --function=step --mjcf=humanoid/humanoid.xml --batch_size=8192 --event_trace=True
=======
mjwarp-testspeed --function=step --mjcf=humanoid/humanoid.xml --batch_size=8192 --event_trace=True
>>>>>>> 13572d93
```

`humanoid.xml` has been carefully optimized for MJX in the following ways:

* Newton solver iterations are capped at 1, linesearch iterations capped at 4
* Only foot<>floor collisions are turned on, producing at most 8 contact points
* Adding a damping term in the Euler integrator (which invokes another `factor_m` and `solve_m`) is disabled

By comparing MJWarp to MJX on this model, we are comparing MJWarp to the very best that MJX can do.

For many (most) MuJoCo models, particularly ones that haven't been carefully tuned, MJX will
do much worse.

## physics steps / sec

NVIDIA GeForce RTX 4090, 27 dofs, ncon=8, 8k batch size.

```
Summary for 8192 parallel rollouts

<<<<<<< HEAD
 Total JIT time: 1.25 s
 Total simulation time: 4.46 s
 Total steps per second: 1,838,765
 Total realtime factor: 9,193.83 x
 Total time per step: 543.84 ns

Event trace:

step: 540.35                 (MJX: 316.58 ns)
  forward: 538.04
    fwd_position: 239.87
      kinematics: 12.83      (MJX:  16.45 ns)
      com_pos: 8.02          (MJX:  12.37 ns)
      crb: 12.32             (MJX:  27.91 ns)
      factor_m: 6.50         (MJX:  27.48 ns)
      collision: 197.79      (MJX:   1.23 ns)
      make_constraint: 6.42  (MJX:  42.39 ns)
      transmission: 1.22     (MJX:   3.54 ns)
    fwd_velocity: 29.75
      com_vel: 8.61          (MJX:   9.38 ns)
      passive: 1.12          (MJX:   3.22 ns)
      rne: 14.00             (MJX:  16.75 ns)
    fwd_actuation: 2.76      (MJX:   3.93 ns)
    fwd_acceleration: 11.75
      xfrc_accumulate: 3.76  (MJX:   6.81 ns)
      solve_m: 6.92          (MJX:   8.88 ns)
    solve: 252.87            (MJX: 153.29 ns)
      mul_m: 6.08
      _linesearch_iterative: 40.41
        mul_m: 3.66
  euler: 1.79               (MJX:    3.78 ns)
=======
 Total JIT time: 0.82 s
 Total simulation time: 2.98 s
 Total steps per second: 2,753,173
 Total realtime factor: 13,765.87 x
 Total time per step: 363.22 ns

Event trace:

step: 361.41                 (MJX: 316.58 ns)
  forward: 359.15
    fwd_position: 52.58
      kinematics: 19.36      (MJX:  16.45 ns)
      com_pos: 7.80          (MJX:  12.37 ns)
      crb: 12.44             (MJX:  27.91 ns)
      factor_m: 6.40         (MJX:  27.48 ns)
      collision: 4.07        (MJX:   1.23 ns)
      make_constraint: 6.32  (MJX:  42.39 ns)
      transmission: 1.30     (MJX:   3.54 ns)
    fwd_velocity: 26.52
      com_vel: 8.44          (MJX:   9.38 ns)
      passive: 1.06          (MJX:   3.22 ns)
      rne: 10.96             (MJX:  16.75 ns)
    fwd_actuation: 2.74      (MJX:   3.93 ns)
    fwd_acceleration: 11.90
      xfrc_accumulate: 3.83  (MJX:   6.81 ns)
      solve_m: 6.92          (MJX:   8.88 ns)
    solve: 264.38            (MJX: 153.29 ns)
      mul_m: 5.93
      _linesearch_iterative: 43.15
        mul_m: 3.66
  euler: 1.74               (MJX:    3.78 ns)
>>>>>>> 13572d93
```<|MERGE_RESOLUTION|>--- conflicted
+++ resolved
@@ -32,21 +32,13 @@
 Benchmark as follows:
 
 ```bash
-<<<<<<< HEAD
-mjx-testspeed --function=step --mjcf=humanoid/humanoid.xml --batch_size=8192
-=======
 mjwarp-testspeed --function=step --mjcf=humanoid/humanoid.xml --batch_size=8192
->>>>>>> 13572d93
 ```
 
 To get a full trace of the physics steps (e.g. timings of the subcomponents) run the following:
 
 ```bash
-<<<<<<< HEAD
-mjx-testspeed --function=step --mjcf=humanoid/humanoid.xml --batch_size=8192 --event_trace=True
-=======
 mjwarp-testspeed --function=step --mjcf=humanoid/humanoid.xml --batch_size=8192 --event_trace=True
->>>>>>> 13572d93
 ```
 
 `humanoid.xml` has been carefully optimized for MJX in the following ways:
@@ -67,39 +59,6 @@
 ```
 Summary for 8192 parallel rollouts
 
-<<<<<<< HEAD
- Total JIT time: 1.25 s
- Total simulation time: 4.46 s
- Total steps per second: 1,838,765
- Total realtime factor: 9,193.83 x
- Total time per step: 543.84 ns
-
-Event trace:
-
-step: 540.35                 (MJX: 316.58 ns)
-  forward: 538.04
-    fwd_position: 239.87
-      kinematics: 12.83      (MJX:  16.45 ns)
-      com_pos: 8.02          (MJX:  12.37 ns)
-      crb: 12.32             (MJX:  27.91 ns)
-      factor_m: 6.50         (MJX:  27.48 ns)
-      collision: 197.79      (MJX:   1.23 ns)
-      make_constraint: 6.42  (MJX:  42.39 ns)
-      transmission: 1.22     (MJX:   3.54 ns)
-    fwd_velocity: 29.75
-      com_vel: 8.61          (MJX:   9.38 ns)
-      passive: 1.12          (MJX:   3.22 ns)
-      rne: 14.00             (MJX:  16.75 ns)
-    fwd_actuation: 2.76      (MJX:   3.93 ns)
-    fwd_acceleration: 11.75
-      xfrc_accumulate: 3.76  (MJX:   6.81 ns)
-      solve_m: 6.92          (MJX:   8.88 ns)
-    solve: 252.87            (MJX: 153.29 ns)
-      mul_m: 6.08
-      _linesearch_iterative: 40.41
-        mul_m: 3.66
-  euler: 1.79               (MJX:    3.78 ns)
-=======
  Total JIT time: 0.82 s
  Total simulation time: 2.98 s
  Total steps per second: 2,753,173
@@ -131,5 +90,4 @@
       _linesearch_iterative: 43.15
         mul_m: 3.66
   euler: 1.74               (MJX:    3.78 ns)
->>>>>>> 13572d93
 ```