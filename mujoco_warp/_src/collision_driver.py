--- conflicted
+++ resolved
@@ -286,16 +286,11 @@
       continue
 
     # Check if the boxes overlap
-<<<<<<< HEAD
     if overlap(worldId, i, j, d.spheres_sorted):
-      id = wp.atomic_add(d.broadphase_result_count, worldId, 1)
-=======
-    if overlap(worldId, i, j, d.boxes_sorted):
       pairid = wp.atomic_add(d.ncollision, 0, 1)
 
       if pairid >= d.nconmax:
         return
->>>>>>> 330c2a2d
 
       pair = _geom_pair(m, idx1, idx2)
       d.collision_pair[pairid] = pair
@@ -348,54 +343,6 @@
   d.contact.solimp[tid] = mix * m.geom_solimp[g1] + (1.0 - mix) * m.geom_solimp[g2]
 
 
-<<<<<<< HEAD
-@wp.kernel
-def group_contacts_by_type_kernel(
-  m: Model,
-  d: Data,
-):
-  worldid, tid = wp.tid()
-
-  if tid >= d.broadphase_result_count[worldid]:
-    return
-
-  geoms = d.broadphase_pairs[worldid, tid]
-  geom1 = geoms[0]
-  geom2 = geoms[1]
-
-  type1 = m.geom_type[geom1]
-  type2 = m.geom_type[geom2]
-  key = group_key(type1, type2)
-
-  n_type_pair = wp.atomic_add(d.narrowphase_candidate_group_count, key, 1)
-  d.narrowphase_candidate_worldid[key, n_type_pair] = worldid
-  d.narrowphase_candidate_geom[key, n_type_pair] = wp.vec2i(geom1, geom2)
-
-
-def create_segmented_sort_kernel(ngeom: int):
-  @wp.kernel
-  def segmented_sort_kernel(
-    m: Model,
-    d: Data,
-  ):
-    worldid, j = wp.tid()
-
-    # Load input into shared memory
-    keys = wp.tile_load(d.box_projections_lower[worldid], shape=ngeom, storage="shared")
-    values = wp.tile_load(d.box_sorting_indexer[worldid], shape=ngeom, storage="shared")
-
-    # Perform in-place sorting
-    wp.tile_sort(keys, values)
-
-    # Store sorted shared memory into output arrays
-    wp.tile_store(d.box_projections_lower[worldid], keys)
-    wp.tile_store(d.box_sorting_indexer[worldid], values)
-
-  return segmented_sort_kernel
-
-
-=======
->>>>>>> 330c2a2d
 def broadphase_sweep_and_prune(m: Model, d: Data):
   """Broad-phase collision detection via sweep-and-prune."""
 
